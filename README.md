--- conflicted
+++ resolved
@@ -1,7 +1,3 @@
-<<<<<<< HEAD
-# conda-local
-=======
-# conda-local
-
-WIP: Coming Soon
->>>>>>> df80c137
+# conda-local
+
+WIP: Coming Soon